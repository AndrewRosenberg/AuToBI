<?xml version="1.0"?>

<project name="AuToBI" default="jar">
<<<<<<< HEAD
	<path id="project.classpath">
		<fileset dir="lib" includes="*.jar" />
	</path>
	
	<target name="compile">
	        <mkdir dir="out/production/Release"/>
	        <javac srcdir="src" destdir="out/production/Release" classpathref="project.classpath" debug="true" includeantruntime="false"/>
	</target>
	
=======

	<path id="project.classpath">
		<fileset dir="lib" includes="*.jar" />
	</path>

	<target name="compile">
		<mkdir dir="out/production/Release" />
		<javac srcdir="src" destdir="out/production/Release" classpathref="project.classpath" debug="true" includeantruntime="false"/>
	</target>

>>>>>>> 1a3824d3
	<target name="jar" depends="compile">
		<jar destfile="AuToBI.jar">
			<zipfileset dir="out/production/Release/" prefix="" />
			<zipfileset src="lib/commons-math-2.1.jar" />
			<zipfileset src="lib/jakarta-oro-2.1-dev-1.jar" />
			<zipfileset src="lib/jnt_fft.jar" />
			<zipfileset src="lib/log4j-1.2.15.jar" />
			<zipfileset src="lib/weka.jar" />
			<manifest>
				<attribute name="Main-Class" value="edu.cuny.qc.speech.AuToBI.AuToBI" />
			</manifest>
		</jar>
	</target>
<<<<<<< HEAD
	
=======

>>>>>>> 1a3824d3
	<target name="clean">
		<delete dir="out/" />
	</target>
</project><|MERGE_RESOLUTION|>--- conflicted
+++ resolved
@@ -1,7 +1,6 @@
 <?xml version="1.0"?>
 
 <project name="AuToBI" default="jar">
-<<<<<<< HEAD
 	<path id="project.classpath">
 		<fileset dir="lib" includes="*.jar" />
 	</path>
@@ -10,19 +9,7 @@
 	        <mkdir dir="out/production/Release"/>
 	        <javac srcdir="src" destdir="out/production/Release" classpathref="project.classpath" debug="true" includeantruntime="false"/>
 	</target>
-	
-=======
 
-	<path id="project.classpath">
-		<fileset dir="lib" includes="*.jar" />
-	</path>
-
-	<target name="compile">
-		<mkdir dir="out/production/Release" />
-		<javac srcdir="src" destdir="out/production/Release" classpathref="project.classpath" debug="true" includeantruntime="false"/>
-	</target>
-
->>>>>>> 1a3824d3
 	<target name="jar" depends="compile">
 		<jar destfile="AuToBI.jar">
 			<zipfileset dir="out/production/Release/" prefix="" />
@@ -36,11 +23,7 @@
 			</manifest>
 		</jar>
 	</target>
-<<<<<<< HEAD
 	
-=======
-
->>>>>>> 1a3824d3
 	<target name="clean">
 		<delete dir="out/" />
 	</target>
