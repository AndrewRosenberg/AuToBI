--- conflicted
+++ resolved
@@ -228,12 +228,8 @@
     String[] tones = new String[3];
 
     Pattern accent_pattern =
-<<<<<<< HEAD
         Pattern.compile(
-            "(L\\+H\\*|L\\*\\+H|L\\*|H\\*|!H\\*|L\\+!H\\*|L\\*\\+!H|H\\+!H\\*|X\\*|H\\+L\\*|H+L\\*|.+\\+|\\+.+)");
-=======
-        Pattern.compile("(L\\+H\\*|L\\*\\+H|L\\*|H\\*|!H\\*|L\\+!H\\*|L\\*\\+!H|H\\+!H\\*|X\\*|\\(H\\+L\\)\\*|H\\+L\\*|H+L\\*|.+\\+|\\+.+)");
->>>>>>> 0f2cb5b1
+            "(L\\+H\\*|L\\*\\+H|L\\*|H\\*|!H\\*|L\\+!H\\*|L\\*\\+!H|H\\+!H\\*|X\\*|\\(H\\+L\\)\\*|H\\+L\\*|H+L\\*|.+\\+|\\+.+)");
     Matcher accent_matcher = accent_pattern.matcher(label);
     if (accent_matcher.find()) {
       tones[0] = accent_matcher.group();
